/**
 * Copyright (C) 2015 - present by OpenGamma Inc. and the OpenGamma group of companies
 *
 * Please see distribution for license.
 */
package com.opengamma.strata.product.swap;

import static com.google.common.base.MoreObjects.firstNonNull;
import static com.opengamma.strata.basics.value.ValueSchedule.ALWAYS_1;

import java.io.Serializable;
import java.time.LocalDate;
import java.time.Period;
import java.time.YearMonth;
import java.util.List;
import java.util.Map;
import java.util.NoSuchElementException;
import java.util.Optional;
import java.util.Set;

import org.joda.beans.Bean;
import org.joda.beans.BeanDefinition;
import org.joda.beans.ImmutableBean;
import org.joda.beans.ImmutableValidator;
import org.joda.beans.JodaBeanUtils;
import org.joda.beans.MetaProperty;
import org.joda.beans.Property;
import org.joda.beans.PropertyDefinition;
import org.joda.beans.impl.direct.DirectFieldsBeanBuilder;
import org.joda.beans.impl.direct.DirectMetaBean;
import org.joda.beans.impl.direct.DirectMetaProperty;
import org.joda.beans.impl.direct.DirectMetaPropertyMap;

import com.google.common.collect.ImmutableList;
import com.google.common.collect.ImmutableSet;
import com.opengamma.strata.basics.date.DayCount;
import com.opengamma.strata.basics.date.DayCounts;
import com.opengamma.strata.basics.index.Index;
import com.opengamma.strata.basics.index.PriceIndex;
import com.opengamma.strata.basics.index.PriceIndices;
import com.opengamma.strata.basics.schedule.Schedule;
import com.opengamma.strata.basics.schedule.SchedulePeriod;
import com.opengamma.strata.basics.value.ValueSchedule;
import com.opengamma.strata.collect.ArgChecker;
<<<<<<< HEAD
import com.opengamma.strata.product.rate.InflationBondInterpolatedRateObservation;
import com.opengamma.strata.product.rate.InflationBondMonthlyRateObservation;
=======
import com.opengamma.strata.product.rate.InflationEndInterpolatedRateObservation;
import com.opengamma.strata.product.rate.InflationEndMonthRateObservation;
>>>>>>> 991cc4ba
import com.opengamma.strata.product.rate.InflationInterpolatedRateObservation;
import com.opengamma.strata.product.rate.InflationMonthlyRateObservation;
import com.opengamma.strata.product.rate.RateObservation;

/**
 * Defines the calculation of a swap leg of a zero-coupon inflation coupon based on a price index. 
 * <p>
 * This defines the data necessary to calculate the amount payable on the leg.
 * The amount is based on the observed value of a price index.
 * <p>
 * The index for a given month is given in the yield curve or in the time series.
 * The pay-off for a unit notional is {@code (Index_End / Index_Start - 1)}.
 */
@BeanDefinition
public final class InflationRateCalculation
    implements RateCalculation, ImmutableBean, Serializable {

  /**
   * The index of prices.
   * <p>
   * The pay-off is computed based on this index
   * The most common implementations are provided in {@link PriceIndices}.
   */
  @PropertyDefinition(validate = "notNull")
  private final PriceIndex index;
  /**
   * The positive period between the price index and the accrual date,
   * typically a number of months.
   * <p>
   * A price index is typically published monthly and has a delay before publication.
   * The lag is subtracted from the accrual start and end date to locate the
   * month of the data to be observed.
   * <p>
   * For example, the September data may be published in October or November.
   * A 3 month lag will cause an accrual date in December to be based on the
   * observed data for September, which should be available by then.
   */
  @PropertyDefinition(validate = "notNull")
  private final Period lag;
  /**
   * How the reference index calculation occurs, defaulted to false.
   * <p>
   * If true, the reference index is linearly interpolated between two months.
   * The interpolation is done with the number of days of the payment month.
   * <p>
   * If false, the reference index is the price index of a month.
   * The reference month is linked to the payment date.
   */
  @PropertyDefinition(validate = "notNull")
  private final boolean interpolated;
  /**
   * The gearing multiplier, optional.
   * <p>
   * This defines the gearing as an initial value and a list of adjustments.
   * <p>
   * When calculating the index, the gearing acts as a overall factor of pay-off.
   * The pay-off is {@code Gearing_Factor * (Index_End / Index_Start - 1)}.
   * A gearing of 1 has no effect.
   * <p>
   * If this property is not present, then no gearing applies.
   * <p>
   * Gearing is also known as <i>leverage</i>.
   */
  @PropertyDefinition(get = "optional")
  private final ValueSchedule gearing;

  //-------------------------------------------------------------------------
  /**
   * Obtains a rate calculation for the specified price index.
   * <p>
   * The calculation will use the specified month lag.
   * All optional fields will be set to their default values.
   * Thus, fixing will be in advance, with no gearing.
   * If this method provides insufficient control, use the {@linkplain #builder() builder}.
   * 
   * @param index  the price index
   * @param monthLag  the month lag
   * @param isInterpolated  true if the reference index is interpolated
   * @return the inflation rate calculation
   */
  public static InflationRateCalculation of(PriceIndex index, int monthLag, boolean isInterpolated) {
    return InflationRateCalculation.builder()
        .index(index)
        .lag(Period.ofMonths(monthLag))
        .interpolated(isInterpolated)
        .build();
  }

  @ImmutableValidator
  private void validate() {
    ArgChecker.isFalse(lag.isZero() || lag.isNegative(), "Lag must be positive");
  }

  //-------------------------------------------------------------------------
  @Override
  public SwapLegType getType() {
    return SwapLegType.INFLATION;
  }

  @Override
  public DayCount getDayCount() {
    return DayCounts.ONE_ONE;  // inflation does not use a day count
  }

  @Override
  public void collectIndices(ImmutableSet.Builder<Index> builder) {
    builder.add(index);
  }

  @Override
  public ImmutableList<RateAccrualPeriod> expand(Schedule accrualSchedule, Schedule paymentSchedule) {
    ArgChecker.notNull(accrualSchedule, "accrualSchedule");
    ArgChecker.notNull(paymentSchedule, "paymentSchedule");
    // resolve data by schedule
    List<Double> resolvedGearings = firstNonNull(gearing, ALWAYS_1).resolveValues(accrualSchedule.getPeriods());
    // build accrual periods
    ImmutableList.Builder<RateAccrualPeriod> accrualPeriods = ImmutableList.builder();
    for (int i = 0; i < accrualSchedule.size(); i++) {
      SchedulePeriod period = accrualSchedule.getPeriod(i);
      accrualPeriods.add(RateAccrualPeriod.builder(period)
          .yearFraction(1d)  // inflation does not use a day count
          .rateObservation(createRateObservation(period))
          .gearing(resolvedGearings.get(i))
          .build());
    }
    return accrualPeriods.build();
  }

  // creates the rate observation.
  private RateObservation createRateObservation(SchedulePeriod period) {
    LocalDate endDate = period.getEndDate();
    YearMonth referenceStartMonth = YearMonth.from(period.getStartDate().minus(lag));
    YearMonth referenceEndMonth = YearMonth.from(endDate.minus(lag));
    if (interpolated) {
      // interpolate between data from two different months
      double weight = 1d - (endDate.getDayOfMonth() - 1d) / endDate.lengthOfMonth();
      return InflationInterpolatedRateObservation.of(index, referenceStartMonth, referenceEndMonth, weight);
    } else {
      // no interpolation
      return InflationMonthlyRateObservation.of(index, referenceStartMonth, referenceEndMonth);
    }
  }

  /**
<<<<<<< HEAD
   * Creates the rate observation for capital indexed bonds. 
   * <p>
=======
   * Creates the rate observation where the start index value is known.
   * <p>
   * This is typically used for capital indexed bonds.
>>>>>>> 991cc4ba
   * The resulting rate observation involves start index value and reference end month. 
   * 
   * @param endDate  the end date of the period
   * @param startIndexValue  the start index value
   * @return the rate observation
   */
  public RateObservation createRateObservation(LocalDate endDate, double startIndexValue) {
    YearMonth referenceEndMonth = YearMonth.from(endDate.minus(lag));
    if (interpolated) {
      // interpolate between data from two different months
      double weight = 1d - (endDate.getDayOfMonth() - 1d) / endDate.lengthOfMonth();
<<<<<<< HEAD
      return InflationBondInterpolatedRateObservation.of(index, startIndexValue, referenceEndMonth, weight);
    } else {
      // no interpolation
      return InflationBondMonthlyRateObservation.of(index, startIndexValue, referenceEndMonth);
=======
      return InflationEndInterpolatedRateObservation.of(index, startIndexValue, referenceEndMonth, weight);
    } else {
      // no interpolation
      return InflationEndMonthRateObservation.of(index, startIndexValue, referenceEndMonth);
>>>>>>> 991cc4ba
    }
  }

  //------------------------- AUTOGENERATED START -------------------------
  ///CLOVER:OFF
  /**
   * The meta-bean for {@code InflationRateCalculation}.
   * @return the meta-bean, not null
   */
  public static InflationRateCalculation.Meta meta() {
    return InflationRateCalculation.Meta.INSTANCE;
  }

  static {
    JodaBeanUtils.registerMetaBean(InflationRateCalculation.Meta.INSTANCE);
  }

  /**
   * The serialization version id.
   */
  private static final long serialVersionUID = 1L;

  /**
   * Returns a builder used to create an instance of the bean.
   * @return the builder, not null
   */
  public static InflationRateCalculation.Builder builder() {
    return new InflationRateCalculation.Builder();
  }

  private InflationRateCalculation(
      PriceIndex index,
      Period lag,
      boolean interpolated,
      ValueSchedule gearing) {
    JodaBeanUtils.notNull(index, "index");
    JodaBeanUtils.notNull(lag, "lag");
    JodaBeanUtils.notNull(interpolated, "interpolated");
    this.index = index;
    this.lag = lag;
    this.interpolated = interpolated;
    this.gearing = gearing;
    validate();
  }

  @Override
  public InflationRateCalculation.Meta metaBean() {
    return InflationRateCalculation.Meta.INSTANCE;
  }

  @Override
  public <R> Property<R> property(String propertyName) {
    return metaBean().<R>metaProperty(propertyName).createProperty(this);
  }

  @Override
  public Set<String> propertyNames() {
    return metaBean().metaPropertyMap().keySet();
  }

  //-----------------------------------------------------------------------
  /**
   * Gets the index of prices.
   * <p>
   * The pay-off is computed based on this index
   * The most common implementations are provided in {@link PriceIndices}.
   * @return the value of the property, not null
   */
  public PriceIndex getIndex() {
    return index;
  }

  //-----------------------------------------------------------------------
  /**
   * Gets the positive period between the price index and the accrual date,
   * typically a number of months.
   * <p>
   * A price index is typically published monthly and has a delay before publication.
   * The lag is subtracted from the accrual start and end date to locate the
   * month of the data to be observed.
   * <p>
   * For example, the September data may be published in October or November.
   * A 3 month lag will cause an accrual date in December to be based on the
   * observed data for September, which should be available by then.
   * @return the value of the property, not null
   */
  public Period getLag() {
    return lag;
  }

  //-----------------------------------------------------------------------
  /**
   * Gets how the reference index calculation occurs, defaulted to false.
   * <p>
   * If true, the reference index is linearly interpolated between two months.
   * The interpolation is done with the number of days of the payment month.
   * <p>
   * If false, the reference index is the price index of a month.
   * The reference month is linked to the payment date.
   * @return the value of the property, not null
   */
  public boolean isInterpolated() {
    return interpolated;
  }

  //-----------------------------------------------------------------------
  /**
   * Gets the gearing multiplier, optional.
   * <p>
   * This defines the gearing as an initial value and a list of adjustments.
   * <p>
   * When calculating the index, the gearing acts as a overall factor of pay-off.
   * The pay-off is {@code Gearing_Factor * (Index_End / Index_Start - 1)}.
   * A gearing of 1 has no effect.
   * <p>
   * If this property is not present, then no gearing applies.
   * <p>
   * Gearing is also known as <i>leverage</i>.
   * @return the optional value of the property, not null
   */
  public Optional<ValueSchedule> getGearing() {
    return Optional.ofNullable(gearing);
  }

  //-----------------------------------------------------------------------
  /**
   * Returns a builder that allows this bean to be mutated.
   * @return the mutable builder, not null
   */
  public Builder toBuilder() {
    return new Builder(this);
  }

  @Override
  public boolean equals(Object obj) {
    if (obj == this) {
      return true;
    }
    if (obj != null && obj.getClass() == this.getClass()) {
      InflationRateCalculation other = (InflationRateCalculation) obj;
      return JodaBeanUtils.equal(index, other.index) &&
          JodaBeanUtils.equal(lag, other.lag) &&
          (interpolated == other.interpolated) &&
          JodaBeanUtils.equal(gearing, other.gearing);
    }
    return false;
  }

  @Override
  public int hashCode() {
    int hash = getClass().hashCode();
    hash = hash * 31 + JodaBeanUtils.hashCode(index);
    hash = hash * 31 + JodaBeanUtils.hashCode(lag);
    hash = hash * 31 + JodaBeanUtils.hashCode(interpolated);
    hash = hash * 31 + JodaBeanUtils.hashCode(gearing);
    return hash;
  }

  @Override
  public String toString() {
    StringBuilder buf = new StringBuilder(160);
    buf.append("InflationRateCalculation{");
    buf.append("index").append('=').append(index).append(',').append(' ');
    buf.append("lag").append('=').append(lag).append(',').append(' ');
    buf.append("interpolated").append('=').append(interpolated).append(',').append(' ');
    buf.append("gearing").append('=').append(JodaBeanUtils.toString(gearing));
    buf.append('}');
    return buf.toString();
  }

  //-----------------------------------------------------------------------
  /**
   * The meta-bean for {@code InflationRateCalculation}.
   */
  public static final class Meta extends DirectMetaBean {
    /**
     * The singleton instance of the meta-bean.
     */
    static final Meta INSTANCE = new Meta();

    /**
     * The meta-property for the {@code index} property.
     */
    private final MetaProperty<PriceIndex> index = DirectMetaProperty.ofImmutable(
        this, "index", InflationRateCalculation.class, PriceIndex.class);
    /**
     * The meta-property for the {@code lag} property.
     */
    private final MetaProperty<Period> lag = DirectMetaProperty.ofImmutable(
        this, "lag", InflationRateCalculation.class, Period.class);
    /**
     * The meta-property for the {@code interpolated} property.
     */
    private final MetaProperty<Boolean> interpolated = DirectMetaProperty.ofImmutable(
        this, "interpolated", InflationRateCalculation.class, Boolean.TYPE);
    /**
     * The meta-property for the {@code gearing} property.
     */
    private final MetaProperty<ValueSchedule> gearing = DirectMetaProperty.ofImmutable(
        this, "gearing", InflationRateCalculation.class, ValueSchedule.class);
    /**
     * The meta-properties.
     */
    private final Map<String, MetaProperty<?>> metaPropertyMap$ = new DirectMetaPropertyMap(
        this, null,
        "index",
        "lag",
        "interpolated",
        "gearing");

    /**
     * Restricted constructor.
     */
    private Meta() {
    }

    @Override
    protected MetaProperty<?> metaPropertyGet(String propertyName) {
      switch (propertyName.hashCode()) {
        case 100346066:  // index
          return index;
        case 106898:  // lag
          return lag;
        case 2096252803:  // interpolated
          return interpolated;
        case -91774989:  // gearing
          return gearing;
      }
      return super.metaPropertyGet(propertyName);
    }

    @Override
    public InflationRateCalculation.Builder builder() {
      return new InflationRateCalculation.Builder();
    }

    @Override
    public Class<? extends InflationRateCalculation> beanType() {
      return InflationRateCalculation.class;
    }

    @Override
    public Map<String, MetaProperty<?>> metaPropertyMap() {
      return metaPropertyMap$;
    }

    //-----------------------------------------------------------------------
    /**
     * The meta-property for the {@code index} property.
     * @return the meta-property, not null
     */
    public MetaProperty<PriceIndex> index() {
      return index;
    }

    /**
     * The meta-property for the {@code lag} property.
     * @return the meta-property, not null
     */
    public MetaProperty<Period> lag() {
      return lag;
    }

    /**
     * The meta-property for the {@code interpolated} property.
     * @return the meta-property, not null
     */
    public MetaProperty<Boolean> interpolated() {
      return interpolated;
    }

    /**
     * The meta-property for the {@code gearing} property.
     * @return the meta-property, not null
     */
    public MetaProperty<ValueSchedule> gearing() {
      return gearing;
    }

    //-----------------------------------------------------------------------
    @Override
    protected Object propertyGet(Bean bean, String propertyName, boolean quiet) {
      switch (propertyName.hashCode()) {
        case 100346066:  // index
          return ((InflationRateCalculation) bean).getIndex();
        case 106898:  // lag
          return ((InflationRateCalculation) bean).getLag();
        case 2096252803:  // interpolated
          return ((InflationRateCalculation) bean).isInterpolated();
        case -91774989:  // gearing
          return ((InflationRateCalculation) bean).gearing;
      }
      return super.propertyGet(bean, propertyName, quiet);
    }

    @Override
    protected void propertySet(Bean bean, String propertyName, Object newValue, boolean quiet) {
      metaProperty(propertyName);
      if (quiet) {
        return;
      }
      throw new UnsupportedOperationException("Property cannot be written: " + propertyName);
    }

  }

  //-----------------------------------------------------------------------
  /**
   * The bean-builder for {@code InflationRateCalculation}.
   */
  public static final class Builder extends DirectFieldsBeanBuilder<InflationRateCalculation> {

    private PriceIndex index;
    private Period lag;
    private boolean interpolated;
    private ValueSchedule gearing;

    /**
     * Restricted constructor.
     */
    private Builder() {
    }

    /**
     * Restricted copy constructor.
     * @param beanToCopy  the bean to copy from, not null
     */
    private Builder(InflationRateCalculation beanToCopy) {
      this.index = beanToCopy.getIndex();
      this.lag = beanToCopy.getLag();
      this.interpolated = beanToCopy.isInterpolated();
      this.gearing = beanToCopy.gearing;
    }

    //-----------------------------------------------------------------------
    @Override
    public Object get(String propertyName) {
      switch (propertyName.hashCode()) {
        case 100346066:  // index
          return index;
        case 106898:  // lag
          return lag;
        case 2096252803:  // interpolated
          return interpolated;
        case -91774989:  // gearing
          return gearing;
        default:
          throw new NoSuchElementException("Unknown property: " + propertyName);
      }
    }

    @Override
    public Builder set(String propertyName, Object newValue) {
      switch (propertyName.hashCode()) {
        case 100346066:  // index
          this.index = (PriceIndex) newValue;
          break;
        case 106898:  // lag
          this.lag = (Period) newValue;
          break;
        case 2096252803:  // interpolated
          this.interpolated = (Boolean) newValue;
          break;
        case -91774989:  // gearing
          this.gearing = (ValueSchedule) newValue;
          break;
        default:
          throw new NoSuchElementException("Unknown property: " + propertyName);
      }
      return this;
    }

    @Override
    public Builder set(MetaProperty<?> property, Object value) {
      super.set(property, value);
      return this;
    }

    @Override
    public Builder setString(String propertyName, String value) {
      setString(meta().metaProperty(propertyName), value);
      return this;
    }

    @Override
    public Builder setString(MetaProperty<?> property, String value) {
      super.setString(property, value);
      return this;
    }

    @Override
    public Builder setAll(Map<String, ? extends Object> propertyValueMap) {
      super.setAll(propertyValueMap);
      return this;
    }

    @Override
    public InflationRateCalculation build() {
      return new InflationRateCalculation(
          index,
          lag,
          interpolated,
          gearing);
    }

    //-----------------------------------------------------------------------
    /**
     * Sets the index of prices.
     * <p>
     * The pay-off is computed based on this index
     * The most common implementations are provided in {@link PriceIndices}.
     * @param index  the new value, not null
     * @return this, for chaining, not null
     */
    public Builder index(PriceIndex index) {
      JodaBeanUtils.notNull(index, "index");
      this.index = index;
      return this;
    }

    /**
     * Sets the positive period between the price index and the accrual date,
     * typically a number of months.
     * <p>
     * A price index is typically published monthly and has a delay before publication.
     * The lag is subtracted from the accrual start and end date to locate the
     * month of the data to be observed.
     * <p>
     * For example, the September data may be published in October or November.
     * A 3 month lag will cause an accrual date in December to be based on the
     * observed data for September, which should be available by then.
     * @param lag  the new value, not null
     * @return this, for chaining, not null
     */
    public Builder lag(Period lag) {
      JodaBeanUtils.notNull(lag, "lag");
      this.lag = lag;
      return this;
    }

    /**
     * Sets how the reference index calculation occurs, defaulted to false.
     * <p>
     * If true, the reference index is linearly interpolated between two months.
     * The interpolation is done with the number of days of the payment month.
     * <p>
     * If false, the reference index is the price index of a month.
     * The reference month is linked to the payment date.
     * @param interpolated  the new value, not null
     * @return this, for chaining, not null
     */
    public Builder interpolated(boolean interpolated) {
      JodaBeanUtils.notNull(interpolated, "interpolated");
      this.interpolated = interpolated;
      return this;
    }

    /**
     * Sets the gearing multiplier, optional.
     * <p>
     * This defines the gearing as an initial value and a list of adjustments.
     * <p>
     * When calculating the index, the gearing acts as a overall factor of pay-off.
     * The pay-off is {@code Gearing_Factor * (Index_End / Index_Start - 1)}.
     * A gearing of 1 has no effect.
     * <p>
     * If this property is not present, then no gearing applies.
     * <p>
     * Gearing is also known as <i>leverage</i>.
     * @param gearing  the new value
     * @return this, for chaining, not null
     */
    public Builder gearing(ValueSchedule gearing) {
      this.gearing = gearing;
      return this;
    }

    //-----------------------------------------------------------------------
    @Override
    public String toString() {
      StringBuilder buf = new StringBuilder(160);
      buf.append("InflationRateCalculation.Builder{");
      buf.append("index").append('=').append(JodaBeanUtils.toString(index)).append(',').append(' ');
      buf.append("lag").append('=').append(JodaBeanUtils.toString(lag)).append(',').append(' ');
      buf.append("interpolated").append('=').append(JodaBeanUtils.toString(interpolated)).append(',').append(' ');
      buf.append("gearing").append('=').append(JodaBeanUtils.toString(gearing));
      buf.append('}');
      return buf.toString();
    }

  }

  ///CLOVER:ON
  //-------------------------- AUTOGENERATED END --------------------------
}<|MERGE_RESOLUTION|>--- conflicted
+++ resolved
@@ -42,13 +42,8 @@
 import com.opengamma.strata.basics.schedule.SchedulePeriod;
 import com.opengamma.strata.basics.value.ValueSchedule;
 import com.opengamma.strata.collect.ArgChecker;
-<<<<<<< HEAD
-import com.opengamma.strata.product.rate.InflationBondInterpolatedRateObservation;
-import com.opengamma.strata.product.rate.InflationBondMonthlyRateObservation;
-=======
 import com.opengamma.strata.product.rate.InflationEndInterpolatedRateObservation;
 import com.opengamma.strata.product.rate.InflationEndMonthRateObservation;
->>>>>>> 991cc4ba
 import com.opengamma.strata.product.rate.InflationInterpolatedRateObservation;
 import com.opengamma.strata.product.rate.InflationMonthlyRateObservation;
 import com.opengamma.strata.product.rate.RateObservation;
@@ -193,14 +188,9 @@
   }
 
   /**
-<<<<<<< HEAD
-   * Creates the rate observation for capital indexed bonds. 
-   * <p>
-=======
    * Creates the rate observation where the start index value is known.
    * <p>
    * This is typically used for capital indexed bonds.
->>>>>>> 991cc4ba
    * The resulting rate observation involves start index value and reference end month. 
    * 
    * @param endDate  the end date of the period
@@ -212,17 +202,10 @@
     if (interpolated) {
       // interpolate between data from two different months
       double weight = 1d - (endDate.getDayOfMonth() - 1d) / endDate.lengthOfMonth();
-<<<<<<< HEAD
-      return InflationBondInterpolatedRateObservation.of(index, startIndexValue, referenceEndMonth, weight);
-    } else {
-      // no interpolation
-      return InflationBondMonthlyRateObservation.of(index, startIndexValue, referenceEndMonth);
-=======
       return InflationEndInterpolatedRateObservation.of(index, startIndexValue, referenceEndMonth, weight);
     } else {
       // no interpolation
       return InflationEndMonthRateObservation.of(index, startIndexValue, referenceEndMonth);
->>>>>>> 991cc4ba
     }
   }
 
