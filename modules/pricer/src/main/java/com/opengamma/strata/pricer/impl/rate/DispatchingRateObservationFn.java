/**
 * Copyright (C) 2014 - present by OpenGamma Inc. and the OpenGamma group of companies
 *
 * Please see distribution for license.
 */
package com.opengamma.strata.pricer.impl.rate;

import java.time.LocalDate;

import com.opengamma.strata.collect.ArgChecker;
import com.opengamma.strata.market.explain.ExplainKey;
import com.opengamma.strata.market.explain.ExplainMapBuilder;
import com.opengamma.strata.market.sensitivity.PointSensitivityBuilder;
import com.opengamma.strata.pricer.rate.RateObservationFn;
import com.opengamma.strata.pricer.rate.RatesProvider;
import com.opengamma.strata.product.rate.FixedRateObservation;
import com.opengamma.strata.product.rate.IborAveragedRateObservation;
import com.opengamma.strata.product.rate.IborInterpolatedRateObservation;
import com.opengamma.strata.product.rate.IborRateObservation;
<<<<<<< HEAD
import com.opengamma.strata.product.rate.InflationBondInterpolatedRateObservation;
import com.opengamma.strata.product.rate.InflationBondMonthlyRateObservation;
=======
import com.opengamma.strata.product.rate.InflationEndInterpolatedRateObservation;
import com.opengamma.strata.product.rate.InflationEndMonthRateObservation;
>>>>>>> 991cc4ba
import com.opengamma.strata.product.rate.InflationInterpolatedRateObservation;
import com.opengamma.strata.product.rate.InflationMonthlyRateObservation;
import com.opengamma.strata.product.rate.OvernightAveragedRateObservation;
import com.opengamma.strata.product.rate.OvernightCompoundedRateObservation;
import com.opengamma.strata.product.rate.RateObservation;

/**
 * Rate observation implementation using multiple dispatch.
 * <p>
 * Dispatches the request to the correct implementation.
 */
public class DispatchingRateObservationFn
    implements RateObservationFn<RateObservation> {

  /**
   * Default implementation.
   */
  public static final DispatchingRateObservationFn DEFAULT = new DispatchingRateObservationFn(
      ForwardIborRateObservationFn.DEFAULT,
      ForwardIborInterpolatedRateObservationFn.DEFAULT,
      ForwardIborAveragedRateObservationFn.DEFAULT,
      ForwardOvernightCompoundedRateObservationFn.DEFAULT,
      ApproxForwardOvernightAveragedRateObservationFn.DEFAULT,
      ForwardInflationMonthlyRateObservationFn.DEFAULT,
      ForwardInflationInterpolatedRateObservationFn.DEFAULT,
<<<<<<< HEAD
      ForwardInflationBondMonthlyRateObservationFn.DEFAULT,
      ForwardInflationBondInterpolatedRateObservationFn.DEFAULT);
=======
      ForwardInflationEndMonthRateObservationFn.DEFAULT,
      ForwardInflationEndInterpolatedRateObservationFn.DEFAULT);
>>>>>>> 991cc4ba

  /**
   * Rate provider for {@link IborRateObservation}.
   */
  private final RateObservationFn<IborRateObservation> iborRateObservationFn;
  /**
   * Rate provider for {@link IborInterpolatedRateObservation}.
   */
  private final RateObservationFn<IborInterpolatedRateObservation> iborInterpolatedRateObservationFn;
  /**
   * Rate provider for {@link IborAveragedRateObservation}.
   */
  private final RateObservationFn<IborAveragedRateObservation> iborAveragedRateObservationFn;
  /**
   * Rate provider for {@link OvernightCompoundedRateObservation}.
   */
  private final RateObservationFn<OvernightCompoundedRateObservation> overnightCompoundedRateObservationFn;
  /**
   * Rate provider for {@link OvernightAveragedRateObservation}.
   */
  private final RateObservationFn<OvernightAveragedRateObservation> overnightAveragedRateObservationFn;
  /**
   * Rate provider for {@link InflationMonthlyRateObservation}.
   */
  private final RateObservationFn<InflationMonthlyRateObservation> inflationMonthlyRateObservationFn;
  /**
   * Rate provider for {@link InflationInterpolatedRateObservation}.
   */
  private final RateObservationFn<InflationInterpolatedRateObservation> inflationInterpolatedRateObservationFn;
  /**
<<<<<<< HEAD
   * Rate provider for {@link InflationBondMonthlyRateObservation}.
   */
  private final RateObservationFn<InflationBondMonthlyRateObservation> inflationBondMonthlyRateObservationFn;
  /**
   * Rate provider for {@link InflationBondInterpolatedRateObservation}.
   */
  private final RateObservationFn<InflationBondInterpolatedRateObservation> inflationBondInterpolatedRateObservationFn;
=======
   * Rate provider for {@link InflationEndMonthRateObservation}.
   */
  private final RateObservationFn<InflationEndMonthRateObservation> inflationEndMonthRateObservationFn;
  /**
   * Rate provider for {@link InflationEndInterpolatedRateObservation}.
   */
  private final RateObservationFn<InflationEndInterpolatedRateObservation> inflationEndInterpolatedRateObservationFn;
>>>>>>> 991cc4ba

  /**
   * Creates an instance.
   *
   * @param iborRateObservationFn  the rate provider for {@link IborRateObservation}
   * @param iborInterpolatedRateObservationFn  the rate observation for {@link IborInterpolatedRateObservation}
   * @param iborAveragedRateObservationFn  the rate observation for {@link IborAveragedRateObservation}
   * @param overnightCompoundedRateObservationFn  the rate observation for {@link OvernightCompoundedRateObservation}
   * @param overnightAveragedRateObservationFn  the rate observation for {@link OvernightAveragedRateObservation}
   * @param inflationMonthlyRateObservationFn  the rate observation for {@link InflationMonthlyRateObservation}
   * @param inflationInterpolatedRateObservationFn  the rate observation for {@link InflationInterpolatedRateObservation}
<<<<<<< HEAD
   * @param inflationBondMonthlyRateObservationFn  the rate observation for {@link InflationBondMonthlyRateObservation}
   * @param inflationBondInterpolatedRateObservationFn  the rate observation for {@link InflationBondInterpolatedRateObservation}
=======
   * @param inflationEndMonthRateObservationFn  the rate observation for {@link InflationEndMonthRateObservation}
   * @param inflationEndInterpolatedRateObservationFn  the rate observation for {@link InflationEndInterpolatedRateObservation}
>>>>>>> 991cc4ba
   */
  public DispatchingRateObservationFn(
      RateObservationFn<IborRateObservation> iborRateObservationFn,
      RateObservationFn<IborInterpolatedRateObservation> iborInterpolatedRateObservationFn,
      RateObservationFn<IborAveragedRateObservation> iborAveragedRateObservationFn,
      RateObservationFn<OvernightCompoundedRateObservation> overnightCompoundedRateObservationFn,
      RateObservationFn<OvernightAveragedRateObservation> overnightAveragedRateObservationFn,
      RateObservationFn<InflationMonthlyRateObservation> inflationMonthlyRateObservationFn,
      RateObservationFn<InflationInterpolatedRateObservation> inflationInterpolatedRateObservationFn,
<<<<<<< HEAD
      RateObservationFn<InflationBondMonthlyRateObservation> inflationBondMonthlyRateObservationFn,
      RateObservationFn<InflationBondInterpolatedRateObservation> inflationBondInterpolatedRateObservationFn) {
=======
      RateObservationFn<InflationEndMonthRateObservation> inflationEndMonthRateObservationFn,
      RateObservationFn<InflationEndInterpolatedRateObservation> inflationEndInterpolatedRateObservationFn) {
>>>>>>> 991cc4ba

    this.iborRateObservationFn =
        ArgChecker.notNull(iborRateObservationFn, "iborRateObservationFn");
    this.iborInterpolatedRateObservationFn =
        ArgChecker.notNull(iborInterpolatedRateObservationFn, "iborInterpolatedRateObservationFn");
    this.iborAveragedRateObservationFn =
        ArgChecker.notNull(iborAveragedRateObservationFn, "iborAverageRateObservationFn");
    this.overnightCompoundedRateObservationFn =
        ArgChecker.notNull(overnightCompoundedRateObservationFn, "overnightCompoundedRateObservationFn");
    this.overnightAveragedRateObservationFn =
        ArgChecker.notNull(overnightAveragedRateObservationFn, "overnightAveragedRateObservationFn");
    this.inflationMonthlyRateObservationFn =
        ArgChecker.notNull(inflationMonthlyRateObservationFn, "inflationMonthlyRateObservationFn");
    this.inflationInterpolatedRateObservationFn =
        ArgChecker.notNull(inflationInterpolatedRateObservationFn, "inflationInterpolatedRateObservationFn");
<<<<<<< HEAD
    this.inflationBondMonthlyRateObservationFn =
        ArgChecker.notNull(inflationBondMonthlyRateObservationFn, "inflationBondMonthlyRateObservationFn");
    this.inflationBondInterpolatedRateObservationFn =
        ArgChecker.notNull(inflationBondInterpolatedRateObservationFn, "inflationBondInterpolatedRateObservationFn");
=======
    this.inflationEndMonthRateObservationFn =
        ArgChecker.notNull(inflationEndMonthRateObservationFn, "inflationEndMonthRateObservationFn");
    this.inflationEndInterpolatedRateObservationFn =
        ArgChecker.notNull(inflationEndInterpolatedRateObservationFn, "inflationEndInterpolatedRateObservationFn");
>>>>>>> 991cc4ba
  }

  //-------------------------------------------------------------------------
  @Override
  public double rate(
      RateObservation observation,
      LocalDate startDate,
      LocalDate endDate,
      RatesProvider provider) {

    // dispatch by runtime type
    if (observation instanceof FixedRateObservation) {
      // inline code (performance) avoiding need for FixedRateObservationFn implementation
      return ((FixedRateObservation) observation).getRate();
    } else if (observation instanceof IborRateObservation) {
      return iborRateObservationFn.rate(
          (IborRateObservation) observation, startDate, endDate, provider);
    } else if (observation instanceof IborInterpolatedRateObservation) {
      return iborInterpolatedRateObservationFn.rate(
          (IborInterpolatedRateObservation) observation, startDate, endDate, provider);
    } else if (observation instanceof IborAveragedRateObservation) {
      return iborAveragedRateObservationFn.rate(
          (IborAveragedRateObservation) observation, startDate, endDate, provider);
    } else if (observation instanceof OvernightAveragedRateObservation) {
      return overnightAveragedRateObservationFn.rate(
          (OvernightAveragedRateObservation) observation, startDate, endDate, provider);
    } else if (observation instanceof OvernightCompoundedRateObservation) {
      return overnightCompoundedRateObservationFn.rate(
          (OvernightCompoundedRateObservation) observation, startDate, endDate, provider);
    } else if (observation instanceof InflationMonthlyRateObservation) {
      return inflationMonthlyRateObservationFn.rate(
          (InflationMonthlyRateObservation) observation, startDate, endDate, provider);
    } else if (observation instanceof InflationInterpolatedRateObservation) {
      return inflationInterpolatedRateObservationFn.rate(
          (InflationInterpolatedRateObservation) observation, startDate, endDate, provider);
<<<<<<< HEAD
    } else if (observation instanceof InflationBondMonthlyRateObservation) {
      return inflationBondMonthlyRateObservationFn.rate(
          (InflationBondMonthlyRateObservation) observation, startDate, endDate, provider);
    } else if (observation instanceof InflationBondInterpolatedRateObservation) {
      return inflationBondInterpolatedRateObservationFn.rate(
          (InflationBondInterpolatedRateObservation) observation, startDate, endDate, provider);
=======
    } else if (observation instanceof InflationEndMonthRateObservation) {
      return inflationEndMonthRateObservationFn.rate(
          (InflationEndMonthRateObservation) observation, startDate, endDate, provider);
    } else if (observation instanceof InflationEndInterpolatedRateObservation) {
      return inflationEndInterpolatedRateObservationFn.rate(
          (InflationEndInterpolatedRateObservation) observation, startDate, endDate, provider);
>>>>>>> 991cc4ba
    } else {
      throw new IllegalArgumentException("Unknown Rate type: " + observation.getClass().getSimpleName());
    }
  }

  @Override
  public PointSensitivityBuilder rateSensitivity(
      RateObservation observation,
      LocalDate startDate,
      LocalDate endDate,
      RatesProvider provider) {

    // dispatch by runtime type
    if (observation instanceof FixedRateObservation) {
      // inline code (performance) avoiding need for FixedRateObservationFn implementation
      return PointSensitivityBuilder.none();
    } else if (observation instanceof IborRateObservation) {
      return iborRateObservationFn.rateSensitivity(
          (IborRateObservation) observation, startDate, endDate, provider);
    } else if (observation instanceof IborInterpolatedRateObservation) {
      return iborInterpolatedRateObservationFn.rateSensitivity(
          (IborInterpolatedRateObservation) observation, startDate, endDate, provider);
    } else if (observation instanceof IborAveragedRateObservation) {
      return iborAveragedRateObservationFn.rateSensitivity(
          (IborAveragedRateObservation) observation, startDate, endDate, provider);
    } else if (observation instanceof OvernightAveragedRateObservation) {
      return overnightAveragedRateObservationFn.rateSensitivity(
          (OvernightAveragedRateObservation) observation, startDate, endDate, provider);
    } else if (observation instanceof OvernightCompoundedRateObservation) {
      return overnightCompoundedRateObservationFn.rateSensitivity(
          (OvernightCompoundedRateObservation) observation, startDate, endDate, provider);
    } else if (observation instanceof InflationMonthlyRateObservation) {
      return inflationMonthlyRateObservationFn.rateSensitivity(
          (InflationMonthlyRateObservation) observation, startDate, endDate, provider);
    } else if (observation instanceof InflationInterpolatedRateObservation) {
      return inflationInterpolatedRateObservationFn.rateSensitivity(
          (InflationInterpolatedRateObservation) observation, startDate, endDate, provider);
<<<<<<< HEAD
    } else if (observation instanceof InflationBondMonthlyRateObservation) {
      return inflationBondMonthlyRateObservationFn.rateSensitivity(
          (InflationBondMonthlyRateObservation) observation, startDate, endDate, provider);
    } else if (observation instanceof InflationBondInterpolatedRateObservation) {
      return inflationBondInterpolatedRateObservationFn.rateSensitivity(
          (InflationBondInterpolatedRateObservation) observation, startDate, endDate, provider);
=======
    } else if (observation instanceof InflationEndMonthRateObservation) {
      return inflationEndMonthRateObservationFn.rateSensitivity(
          (InflationEndMonthRateObservation) observation, startDate, endDate, provider);
    } else if (observation instanceof InflationEndInterpolatedRateObservation) {
      return inflationEndInterpolatedRateObservationFn.rateSensitivity(
          (InflationEndInterpolatedRateObservation) observation, startDate, endDate, provider);
>>>>>>> 991cc4ba
    } else {
      throw new IllegalArgumentException("Unknown Rate type: " + observation.getClass().getSimpleName());
    }
  }

  @Override
  public double explainRate(
      RateObservation observation,
      LocalDate startDate,
      LocalDate endDate,
      RatesProvider provider,
      ExplainMapBuilder builder) {

    // dispatch by runtime type
    if (observation instanceof FixedRateObservation) {
      // inline code (performance) avoiding need for FixedRateObservationFn implementation
      double rate = ((FixedRateObservation) observation).getRate();
      builder.put(ExplainKey.FIXED_RATE, rate);
      builder.put(ExplainKey.COMBINED_RATE, rate);
      return rate;
    } else if (observation instanceof IborRateObservation) {
      return iborRateObservationFn.explainRate(
          (IborRateObservation) observation, startDate, endDate, provider, builder);
    } else if (observation instanceof IborInterpolatedRateObservation) {
      return iborInterpolatedRateObservationFn.explainRate(
          (IborInterpolatedRateObservation) observation, startDate, endDate, provider, builder);
    } else if (observation instanceof IborAveragedRateObservation) {
      return iborAveragedRateObservationFn.explainRate(
          (IborAveragedRateObservation) observation, startDate, endDate, provider, builder);
    } else if (observation instanceof OvernightAveragedRateObservation) {
      return overnightAveragedRateObservationFn.explainRate(
          (OvernightAveragedRateObservation) observation, startDate, endDate, provider, builder);
    } else if (observation instanceof OvernightCompoundedRateObservation) {
      return overnightCompoundedRateObservationFn.explainRate(
          (OvernightCompoundedRateObservation) observation, startDate, endDate, provider, builder);
    } else if (observation instanceof InflationMonthlyRateObservation) {
      return inflationMonthlyRateObservationFn.explainRate(
          (InflationMonthlyRateObservation) observation, startDate, endDate, provider, builder);
    } else if (observation instanceof InflationInterpolatedRateObservation) {
      return inflationInterpolatedRateObservationFn.explainRate(
          (InflationInterpolatedRateObservation) observation, startDate, endDate, provider, builder);
<<<<<<< HEAD
    } else if (observation instanceof InflationBondMonthlyRateObservation) {
      return inflationBondMonthlyRateObservationFn.explainRate(
          (InflationBondMonthlyRateObservation) observation, startDate, endDate, provider, builder);
    } else if (observation instanceof InflationBondInterpolatedRateObservation) {
      return inflationBondInterpolatedRateObservationFn.explainRate(
          (InflationBondInterpolatedRateObservation) observation, startDate, endDate, provider, builder);
=======
    } else if (observation instanceof InflationEndMonthRateObservation) {
      return inflationEndMonthRateObservationFn.explainRate(
          (InflationEndMonthRateObservation) observation, startDate, endDate, provider, builder);
    } else if (observation instanceof InflationEndInterpolatedRateObservation) {
      return inflationEndInterpolatedRateObservationFn.explainRate(
          (InflationEndInterpolatedRateObservation) observation, startDate, endDate, provider, builder);
>>>>>>> 991cc4ba
    } else {
      throw new IllegalArgumentException("Unknown Rate type: " + observation.getClass().getSimpleName());
    }
  }

}<|MERGE_RESOLUTION|>--- conflicted
+++ resolved
@@ -17,13 +17,8 @@
 import com.opengamma.strata.product.rate.IborAveragedRateObservation;
 import com.opengamma.strata.product.rate.IborInterpolatedRateObservation;
 import com.opengamma.strata.product.rate.IborRateObservation;
-<<<<<<< HEAD
-import com.opengamma.strata.product.rate.InflationBondInterpolatedRateObservation;
-import com.opengamma.strata.product.rate.InflationBondMonthlyRateObservation;
-=======
 import com.opengamma.strata.product.rate.InflationEndInterpolatedRateObservation;
 import com.opengamma.strata.product.rate.InflationEndMonthRateObservation;
->>>>>>> 991cc4ba
 import com.opengamma.strata.product.rate.InflationInterpolatedRateObservation;
 import com.opengamma.strata.product.rate.InflationMonthlyRateObservation;
 import com.opengamma.strata.product.rate.OvernightAveragedRateObservation;
@@ -49,13 +44,8 @@
       ApproxForwardOvernightAveragedRateObservationFn.DEFAULT,
       ForwardInflationMonthlyRateObservationFn.DEFAULT,
       ForwardInflationInterpolatedRateObservationFn.DEFAULT,
-<<<<<<< HEAD
-      ForwardInflationBondMonthlyRateObservationFn.DEFAULT,
-      ForwardInflationBondInterpolatedRateObservationFn.DEFAULT);
-=======
       ForwardInflationEndMonthRateObservationFn.DEFAULT,
       ForwardInflationEndInterpolatedRateObservationFn.DEFAULT);
->>>>>>> 991cc4ba
 
   /**
    * Rate provider for {@link IborRateObservation}.
@@ -86,15 +76,6 @@
    */
   private final RateObservationFn<InflationInterpolatedRateObservation> inflationInterpolatedRateObservationFn;
   /**
-<<<<<<< HEAD
-   * Rate provider for {@link InflationBondMonthlyRateObservation}.
-   */
-  private final RateObservationFn<InflationBondMonthlyRateObservation> inflationBondMonthlyRateObservationFn;
-  /**
-   * Rate provider for {@link InflationBondInterpolatedRateObservation}.
-   */
-  private final RateObservationFn<InflationBondInterpolatedRateObservation> inflationBondInterpolatedRateObservationFn;
-=======
    * Rate provider for {@link InflationEndMonthRateObservation}.
    */
   private final RateObservationFn<InflationEndMonthRateObservation> inflationEndMonthRateObservationFn;
@@ -102,7 +83,6 @@
    * Rate provider for {@link InflationEndInterpolatedRateObservation}.
    */
   private final RateObservationFn<InflationEndInterpolatedRateObservation> inflationEndInterpolatedRateObservationFn;
->>>>>>> 991cc4ba
 
   /**
    * Creates an instance.
@@ -114,13 +94,8 @@
    * @param overnightAveragedRateObservationFn  the rate observation for {@link OvernightAveragedRateObservation}
    * @param inflationMonthlyRateObservationFn  the rate observation for {@link InflationMonthlyRateObservation}
    * @param inflationInterpolatedRateObservationFn  the rate observation for {@link InflationInterpolatedRateObservation}
-<<<<<<< HEAD
-   * @param inflationBondMonthlyRateObservationFn  the rate observation for {@link InflationBondMonthlyRateObservation}
-   * @param inflationBondInterpolatedRateObservationFn  the rate observation for {@link InflationBondInterpolatedRateObservation}
-=======
    * @param inflationEndMonthRateObservationFn  the rate observation for {@link InflationEndMonthRateObservation}
    * @param inflationEndInterpolatedRateObservationFn  the rate observation for {@link InflationEndInterpolatedRateObservation}
->>>>>>> 991cc4ba
    */
   public DispatchingRateObservationFn(
       RateObservationFn<IborRateObservation> iborRateObservationFn,
@@ -130,13 +105,8 @@
       RateObservationFn<OvernightAveragedRateObservation> overnightAveragedRateObservationFn,
       RateObservationFn<InflationMonthlyRateObservation> inflationMonthlyRateObservationFn,
       RateObservationFn<InflationInterpolatedRateObservation> inflationInterpolatedRateObservationFn,
-<<<<<<< HEAD
-      RateObservationFn<InflationBondMonthlyRateObservation> inflationBondMonthlyRateObservationFn,
-      RateObservationFn<InflationBondInterpolatedRateObservation> inflationBondInterpolatedRateObservationFn) {
-=======
       RateObservationFn<InflationEndMonthRateObservation> inflationEndMonthRateObservationFn,
       RateObservationFn<InflationEndInterpolatedRateObservation> inflationEndInterpolatedRateObservationFn) {
->>>>>>> 991cc4ba
 
     this.iborRateObservationFn =
         ArgChecker.notNull(iborRateObservationFn, "iborRateObservationFn");
@@ -152,17 +122,10 @@
         ArgChecker.notNull(inflationMonthlyRateObservationFn, "inflationMonthlyRateObservationFn");
     this.inflationInterpolatedRateObservationFn =
         ArgChecker.notNull(inflationInterpolatedRateObservationFn, "inflationInterpolatedRateObservationFn");
-<<<<<<< HEAD
-    this.inflationBondMonthlyRateObservationFn =
-        ArgChecker.notNull(inflationBondMonthlyRateObservationFn, "inflationBondMonthlyRateObservationFn");
-    this.inflationBondInterpolatedRateObservationFn =
-        ArgChecker.notNull(inflationBondInterpolatedRateObservationFn, "inflationBondInterpolatedRateObservationFn");
-=======
     this.inflationEndMonthRateObservationFn =
         ArgChecker.notNull(inflationEndMonthRateObservationFn, "inflationEndMonthRateObservationFn");
     this.inflationEndInterpolatedRateObservationFn =
         ArgChecker.notNull(inflationEndInterpolatedRateObservationFn, "inflationEndInterpolatedRateObservationFn");
->>>>>>> 991cc4ba
   }
 
   //-------------------------------------------------------------------------
@@ -198,21 +161,12 @@
     } else if (observation instanceof InflationInterpolatedRateObservation) {
       return inflationInterpolatedRateObservationFn.rate(
           (InflationInterpolatedRateObservation) observation, startDate, endDate, provider);
-<<<<<<< HEAD
-    } else if (observation instanceof InflationBondMonthlyRateObservation) {
-      return inflationBondMonthlyRateObservationFn.rate(
-          (InflationBondMonthlyRateObservation) observation, startDate, endDate, provider);
-    } else if (observation instanceof InflationBondInterpolatedRateObservation) {
-      return inflationBondInterpolatedRateObservationFn.rate(
-          (InflationBondInterpolatedRateObservation) observation, startDate, endDate, provider);
-=======
     } else if (observation instanceof InflationEndMonthRateObservation) {
       return inflationEndMonthRateObservationFn.rate(
           (InflationEndMonthRateObservation) observation, startDate, endDate, provider);
     } else if (observation instanceof InflationEndInterpolatedRateObservation) {
       return inflationEndInterpolatedRateObservationFn.rate(
           (InflationEndInterpolatedRateObservation) observation, startDate, endDate, provider);
->>>>>>> 991cc4ba
     } else {
       throw new IllegalArgumentException("Unknown Rate type: " + observation.getClass().getSimpleName());
     }
@@ -250,21 +204,12 @@
     } else if (observation instanceof InflationInterpolatedRateObservation) {
       return inflationInterpolatedRateObservationFn.rateSensitivity(
           (InflationInterpolatedRateObservation) observation, startDate, endDate, provider);
-<<<<<<< HEAD
-    } else if (observation instanceof InflationBondMonthlyRateObservation) {
-      return inflationBondMonthlyRateObservationFn.rateSensitivity(
-          (InflationBondMonthlyRateObservation) observation, startDate, endDate, provider);
-    } else if (observation instanceof InflationBondInterpolatedRateObservation) {
-      return inflationBondInterpolatedRateObservationFn.rateSensitivity(
-          (InflationBondInterpolatedRateObservation) observation, startDate, endDate, provider);
-=======
     } else if (observation instanceof InflationEndMonthRateObservation) {
       return inflationEndMonthRateObservationFn.rateSensitivity(
           (InflationEndMonthRateObservation) observation, startDate, endDate, provider);
     } else if (observation instanceof InflationEndInterpolatedRateObservation) {
       return inflationEndInterpolatedRateObservationFn.rateSensitivity(
           (InflationEndInterpolatedRateObservation) observation, startDate, endDate, provider);
->>>>>>> 991cc4ba
     } else {
       throw new IllegalArgumentException("Unknown Rate type: " + observation.getClass().getSimpleName());
     }
@@ -306,21 +251,12 @@
     } else if (observation instanceof InflationInterpolatedRateObservation) {
       return inflationInterpolatedRateObservationFn.explainRate(
           (InflationInterpolatedRateObservation) observation, startDate, endDate, provider, builder);
-<<<<<<< HEAD
-    } else if (observation instanceof InflationBondMonthlyRateObservation) {
-      return inflationBondMonthlyRateObservationFn.explainRate(
-          (InflationBondMonthlyRateObservation) observation, startDate, endDate, provider, builder);
-    } else if (observation instanceof InflationBondInterpolatedRateObservation) {
-      return inflationBondInterpolatedRateObservationFn.explainRate(
-          (InflationBondInterpolatedRateObservation) observation, startDate, endDate, provider, builder);
-=======
     } else if (observation instanceof InflationEndMonthRateObservation) {
       return inflationEndMonthRateObservationFn.explainRate(
           (InflationEndMonthRateObservation) observation, startDate, endDate, provider, builder);
     } else if (observation instanceof InflationEndInterpolatedRateObservation) {
       return inflationEndInterpolatedRateObservationFn.explainRate(
           (InflationEndInterpolatedRateObservation) observation, startDate, endDate, provider, builder);
->>>>>>> 991cc4ba
     } else {
       throw new IllegalArgumentException("Unknown Rate type: " + observation.getClass().getSimpleName());
     }
