--- conflicted
+++ resolved
@@ -36,13 +36,8 @@
 import com.opengamma.strata.product.rate.IborAveragedRateObservation;
 import com.opengamma.strata.product.rate.IborInterpolatedRateObservation;
 import com.opengamma.strata.product.rate.IborRateObservation;
-<<<<<<< HEAD
-import com.opengamma.strata.product.rate.InflationBondInterpolatedRateObservation;
-import com.opengamma.strata.product.rate.InflationBondMonthlyRateObservation;
-=======
 import com.opengamma.strata.product.rate.InflationEndInterpolatedRateObservation;
 import com.opengamma.strata.product.rate.InflationEndMonthRateObservation;
->>>>>>> 991cc4ba
 import com.opengamma.strata.product.rate.InflationInterpolatedRateObservation;
 import com.opengamma.strata.product.rate.InflationMonthlyRateObservation;
 import com.opengamma.strata.product.rate.OvernightAveragedRateObservation;
@@ -78,15 +73,9 @@
       mock(RateObservationFn.class);
   private static final RateObservationFn<InflationInterpolatedRateObservation> MOCK_INF_INT_EMPTY =
       mock(RateObservationFn.class);
-<<<<<<< HEAD
-  private static final RateObservationFn<InflationBondMonthlyRateObservation> MOCK_INF_BOND_MON_EMPTY =
-      mock(RateObservationFn.class);
-  private static final RateObservationFn<InflationBondInterpolatedRateObservation> MOCK_INF_BOND_INT_EMPTY =
-=======
   private static final RateObservationFn<InflationEndMonthRateObservation> MOCK_INF_BOND_MON_EMPTY =
       mock(RateObservationFn.class);
   private static final RateObservationFn<InflationEndInterpolatedRateObservation> MOCK_INF_BOND_INT_EMPTY =
->>>>>>> 991cc4ba
       mock(RateObservationFn.class);
 
   private static final double TOLERANCE_RATE = 1.0E-10;
@@ -242,19 +231,11 @@
     assertEquals(test.rate(ro, ACCRUAL_START_DATE, ACCRUAL_END_DATE, MOCK_PROV), mockRate, TOLERANCE_RATE);
   }
 
-<<<<<<< HEAD
-  public void test_rate_InflationBondMonthlyRateObservation() {
-    double mockRate = 223.0d;
-    RateObservationFn<InflationBondMonthlyRateObservation> mockInfMon = mock(RateObservationFn.class);
-    InflationBondMonthlyRateObservation ro =
-        InflationBondMonthlyRateObservation.of(US_CPI_U, 123d, ACCRUAL_END_MONTH);
-=======
   public void test_rate_InflationEndMonthRateObservation() {
     double mockRate = 223.0d;
     RateObservationFn<InflationEndMonthRateObservation> mockInfMon = mock(RateObservationFn.class);
     InflationEndMonthRateObservation ro =
         InflationEndMonthRateObservation.of(US_CPI_U, 123d, ACCRUAL_END_MONTH);
->>>>>>> 991cc4ba
     when(mockInfMon.rate(ro, ACCRUAL_START_DATE, ACCRUAL_END_DATE, MOCK_PROV))
         .thenReturn(mockRate);
     DispatchingRateObservationFn test = new DispatchingRateObservationFn(
@@ -270,19 +251,11 @@
     assertEquals(test.rate(ro, ACCRUAL_START_DATE, ACCRUAL_END_DATE, MOCK_PROV), mockRate, TOLERANCE_RATE);
   }
 
-<<<<<<< HEAD
-  public void test_rate_InflationBondInterpolatedRateObservation() {
-    double mockRate = 223.0d;
-    RateObservationFn<InflationBondInterpolatedRateObservation> mockInfInt = mock(RateObservationFn.class);
-    InflationBondInterpolatedRateObservation ro =
-        InflationBondInterpolatedRateObservation.of(US_CPI_U, 234d, ACCRUAL_END_MONTH, 0.3);
-=======
   public void test_rate_InflationEndInterpolatedRateObservation() {
     double mockRate = 223.0d;
     RateObservationFn<InflationEndInterpolatedRateObservation> mockInfInt = mock(RateObservationFn.class);
     InflationEndInterpolatedRateObservation ro =
         InflationEndInterpolatedRateObservation.of(US_CPI_U, 234d, ACCRUAL_END_MONTH, 0.3);
->>>>>>> 991cc4ba
     when(mockInfInt.rate(ro, ACCRUAL_START_DATE, ACCRUAL_END_DATE, MOCK_PROV))
         .thenReturn(mockRate);
     DispatchingRateObservationFn test = new DispatchingRateObservationFn(
@@ -341,17 +314,10 @@
         InflationMonthlyRateObservation.of(US_CPI_U, ACCRUAL_START_MONTH, ACCRUAL_END_MONTH);
     InflationInterpolatedRateObservation inflationInterp =
         InflationInterpolatedRateObservation.of(US_CPI_U, ACCRUAL_START_MONTH, ACCRUAL_END_MONTH, 0.3);
-<<<<<<< HEAD
-    InflationBondMonthlyRateObservation inflationBondMonthly =
-        InflationBondMonthlyRateObservation.of(US_CPI_U, 234d, ACCRUAL_END_MONTH);
-    InflationBondInterpolatedRateObservation inflationBondInterp =
-        InflationBondInterpolatedRateObservation.of(US_CPI_U, 1234d, ACCRUAL_END_MONTH, 0.3);
-=======
     InflationEndMonthRateObservation inflationEndMonth =
         InflationEndMonthRateObservation.of(US_CPI_U, 234d, ACCRUAL_END_MONTH);
     InflationEndInterpolatedRateObservation inflationEndInterp =
         InflationEndInterpolatedRateObservation.of(US_CPI_U, 1234d, ACCRUAL_END_MONTH, 0.3);
->>>>>>> 991cc4ba
 
     RateObservation mock = mock(RateObservation.class);
     ignoreThrows(() -> test.rateSensitivity(fixed, ACCRUAL_START_DATE, ACCRUAL_END_DATE, MOCK_PROV));
@@ -362,13 +328,8 @@
     ignoreThrows(() -> test.rateSensitivity(onAvg, ACCRUAL_START_DATE, ACCRUAL_END_DATE, MOCK_PROV));
     ignoreThrows(() -> test.rateSensitivity(inflationMonthly, ACCRUAL_START_DATE, ACCRUAL_END_DATE, MOCK_PROV));
     ignoreThrows(() -> test.rateSensitivity(inflationInterp, ACCRUAL_START_DATE, ACCRUAL_END_DATE, MOCK_PROV));
-<<<<<<< HEAD
-    ignoreThrows(() -> test.rateSensitivity(inflationBondMonthly, ACCRUAL_START_DATE, ACCRUAL_END_DATE, MOCK_PROV));
-    ignoreThrows(() -> test.rateSensitivity(inflationBondInterp, ACCRUAL_START_DATE, ACCRUAL_END_DATE, MOCK_PROV));
-=======
     ignoreThrows(() -> test.rateSensitivity(inflationEndMonth, ACCRUAL_START_DATE, ACCRUAL_END_DATE, MOCK_PROV));
     ignoreThrows(() -> test.rateSensitivity(inflationEndInterp, ACCRUAL_START_DATE, ACCRUAL_END_DATE, MOCK_PROV));
->>>>>>> 991cc4ba
     ignoreThrows(() -> test.rateSensitivity(mock, ACCRUAL_START_DATE, ACCRUAL_END_DATE, MOCK_PROV));
 
     ExplainMapBuilder explain = ExplainMap.builder();
@@ -380,13 +341,8 @@
     ignoreThrows(() -> test.explainRate(onAvg, ACCRUAL_START_DATE, ACCRUAL_END_DATE, MOCK_PROV, explain));
     ignoreThrows(() -> test.explainRate(inflationMonthly, ACCRUAL_START_DATE, ACCRUAL_END_DATE, MOCK_PROV, explain));
     ignoreThrows(() -> test.explainRate(inflationInterp, ACCRUAL_START_DATE, ACCRUAL_END_DATE, MOCK_PROV, explain));
-<<<<<<< HEAD
-    ignoreThrows(() -> test.explainRate(inflationBondMonthly, ACCRUAL_START_DATE, ACCRUAL_END_DATE, MOCK_PROV, explain));
-    ignoreThrows(() -> test.explainRate(inflationBondInterp, ACCRUAL_START_DATE, ACCRUAL_END_DATE, MOCK_PROV, explain));
-=======
     ignoreThrows(() -> test.explainRate(inflationEndMonth, ACCRUAL_START_DATE, ACCRUAL_END_DATE, MOCK_PROV, explain));
     ignoreThrows(() -> test.explainRate(inflationEndInterp, ACCRUAL_START_DATE, ACCRUAL_END_DATE, MOCK_PROV, explain));
->>>>>>> 991cc4ba
     ignoreThrows(() -> test.explainRate(mock, ACCRUAL_START_DATE, ACCRUAL_END_DATE, MOCK_PROV, explain));
   }
 
