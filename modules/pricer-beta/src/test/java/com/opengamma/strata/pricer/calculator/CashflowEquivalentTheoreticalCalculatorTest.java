/**
 * Copyright (C) 2011 - present by OpenGamma Inc. and the OpenGamma group of companies
 *
 * Please see distribution for license.
 */
package com.opengamma.strata.pricer.calculator;

import static com.opengamma.strata.basics.currency.Currency.EUR;
<<<<<<< HEAD
import static com.opengamma.strata.basics.date.DayCounts.ACT_360;
import static com.opengamma.strata.basics.index.IborIndices.EUR_EURIBOR_6M;
import static org.testng.Assert.assertEquals;
=======
import static com.opengamma.strata.basics.currency.Currency.CHF;
import static com.opengamma.strata.basics.index.IborIndices.EUR_EURIBOR_6M;
import static com.opengamma.strata.basics.index.OvernightIndices.EUR_EONIA;
import static com.opengamma.strata.basics.index.OvernightIndices.CHF_TOIS;
>>>>>>> e3c78695

import java.time.LocalDate;
import java.util.HashMap;
import java.util.List;
import java.util.Map;

import org.testng.annotations.Test;

import com.opengamma.strata.basics.index.Index;
import com.opengamma.strata.collect.timeseries.LocalDateDoubleTimeSeries;
import com.opengamma.strata.collect.timeseries.LocalDateDoubleTimeSeriesBuilder;
import com.opengamma.strata.finance.fx.FxPayment;
import com.opengamma.strata.finance.rate.FixedRateObservation;
import com.opengamma.strata.finance.rate.IborRateObservation;
import com.opengamma.strata.finance.rate.OvernightCompoundedRateObservation;
import com.opengamma.strata.finance.rate.swap.PaymentPeriod;
import com.opengamma.strata.finance.rate.swap.RateAccrualPeriod;
import com.opengamma.strata.finance.rate.swap.RatePaymentPeriod;
import com.opengamma.strata.market.curve.ConstantNodalCurve;
import com.opengamma.strata.market.curve.Curve;
import com.opengamma.strata.pricer.rate.ImmutableRatesProvider;

/**
 * Tests {@link CashflowEquivalentTheoreticalCalculator}.
 */
public class CashflowEquivalentTheoreticalCalculatorTest {

  private static final LocalDate VAlUATION_DATE_1 = LocalDate.of(2015, 6, 5);
  private static final LocalDate VAlUATION_DATE_4 = LocalDate.of(2015, 9, 5);
  private static final LocalDate VAlUATION_DATE_5 = LocalDate.of(2015, 8, 25);
  private static final double NOTIONAL = 10_000_000;
  private static final LocalDate START_DATE = LocalDate.of(2015, 8, 18);
  private static final LocalDate END_DATE = LocalDate.of(2015, 11, 18);
  private static final LocalDate PAYMENT_DATE = LocalDate.of(2015, 12, 18);
  private static final double AF = 0.54;
  /* Fixed rate observation */
  private static final double FIXED_RATE = 0.01;
  private static final FixedRateObservation FIXED_OBS = FixedRateObservation.of(FIXED_RATE);
  private static final RateAccrualPeriod FIXED_ACCRUAL =
      RateAccrualPeriod.builder()
          .startDate(START_DATE)
          .endDate(END_DATE)
          .rateObservation(FIXED_OBS)
          .yearFraction(AF)
          .build();
  private static final PaymentPeriod FIXED_PAY =
      RatePaymentPeriod.builder()
          .accrualPeriods(FIXED_ACCRUAL)
          .notional(NOTIONAL)
          .paymentDate(PAYMENT_DATE)
          .currency(EUR)
          .build();
  /* Ibor rate observation */
  private static final LocalDate IBOR_FIXING_DATE = LocalDate.of(2015, 8, 10);
  private static final IborRateObservation IBOR_OBS = IborRateObservation.of(EUR_EURIBOR_6M, IBOR_FIXING_DATE);
  private static final RateAccrualPeriod IBOR_ACCRUAL =
      RateAccrualPeriod.builder()
          .startDate(START_DATE)
          .endDate(END_DATE)
          .rateObservation(IBOR_OBS)
          .yearFraction(AF)
          .build();
  private static final PaymentPeriod IBOR_PAY =
      RatePaymentPeriod.builder()
          .accrualPeriods(IBOR_ACCRUAL)
          .notional(NOTIONAL)
          .paymentDate(PAYMENT_DATE)
          .currency(EUR)
          .build();
  private static final double IBOR_SPREAD = 0.001;
  private static final double IBOR_GEARING = 2.0;
  private static final RateAccrualPeriod IBOR_ACCRUAL_S =
      RateAccrualPeriod.builder()
          .startDate(START_DATE)
          .endDate(END_DATE)
          .rateObservation(IBOR_OBS)
          .yearFraction(AF)
          .spread(IBOR_SPREAD)
          .gearing(IBOR_GEARING)
          .build();
  private static final PaymentPeriod IBOR_PAY_S =
      RatePaymentPeriod.builder()
          .accrualPeriods(IBOR_ACCRUAL_S)
          .notional(NOTIONAL)
          .paymentDate(PAYMENT_DATE)
          .currency(EUR)
          .build();
  /* Overnight Compounding rate observation */
  private static final LocalDate ON_START_FIXING_DATE = LocalDate.of(2015, 8, 18);
  private static final LocalDate ON_END_FIXING_DATE = LocalDate.of(2015, 11, 18);
  private static final OvernightCompoundedRateObservation ON_CMP_EUR_OBS = 
      OvernightCompoundedRateObservation.of(EUR_EONIA, ON_START_FIXING_DATE, ON_END_FIXING_DATE);
  private static final RateAccrualPeriod ON_CMP_EUR_ACCRUAL =
      RateAccrualPeriod.builder()
          .startDate(START_DATE)
          .endDate(END_DATE)
          .rateObservation(ON_CMP_EUR_OBS)
          .yearFraction(AF)
          .build();
  private static final PaymentPeriod ON_CMP_EUR_PAY =
      RatePaymentPeriod.builder()
          .accrualPeriods(ON_CMP_EUR_ACCRUAL)
          .notional(NOTIONAL)
          .paymentDate(PAYMENT_DATE)
          .currency(EUR)
          .build();
  private static final OvernightCompoundedRateObservation ON_CMP_CHF_OBS = 
      OvernightCompoundedRateObservation.of(CHF_TOIS, ON_START_FIXING_DATE, ON_END_FIXING_DATE);
  private static final RateAccrualPeriod ON_CMP_CHF_ACCRUAL =
      RateAccrualPeriod.builder()
          .startDate(START_DATE)
          .endDate(END_DATE)
          .rateObservation(ON_CMP_CHF_OBS)
          .yearFraction(AF)
          .build();
  private static final PaymentPeriod ON_CMP_CHF_PAY =
      RatePaymentPeriod.builder()
          .accrualPeriods(ON_CMP_CHF_ACCRUAL)
          .notional(NOTIONAL)
          .paymentDate(PAYMENT_DATE)
          .currency(CHF)
          .build();
  /* Pricer */
  private static final CashflowEquivalentTheoreticalCalculator CFEC = CashflowEquivalentTheoreticalCalculator.DEFAULT;
  /* Rate provider */
  private static final ImmutableRatesProvider RATES_1 = 
      ImmutableRatesProvider.builder()
      .valuationDate(VAlUATION_DATE_1)
      .dayCount(ACT_360)
      .build();
  private static final ImmutableRatesProvider RATES_2 = 
      ImmutableRatesProvider.builder()
      .valuationDate(IBOR_FIXING_DATE)
      .dayCount(ACT_360)
      .build();
  private static final ImmutableRatesProvider RATES_3 = 
      ImmutableRatesProvider.builder()
      .valuationDate(START_DATE)
      .dayCount(ACT_360)
      .build();
  private static final double IBOR_FIXING_VALUE = 0.02;
  private static final LocalDateDoubleTimeSeries TS_EURIBOR6M = 
      LocalDateDoubleTimeSeries.builder().put(IBOR_FIXING_DATE, IBOR_FIXING_VALUE).build();
  private static final Map<Index, LocalDateDoubleTimeSeries> MAP_TS = new HashMap<>();
  static {
    MAP_TS.put(EUR_EURIBOR_6M, TS_EURIBOR6M);
  }
  private static final Map<Index, Curve> MAP_IND_CURVE = new HashMap<>();
  private static final Curve DUMMY_CURVE = ConstantNodalCurve.of("EUR-EURIBOR6M", 0.0);
  static {
    MAP_IND_CURVE.put(EUR_EURIBOR_6M, DUMMY_CURVE);
  }  
  private static final double[] ON_FIXING_VALUE = 
      new double[] {0.0010, 0.0011, 0.0012, 0.0013, 0.0014};
  private static final LocalDate[] ON_FIXING_DATE = 
      new LocalDate[] {LocalDate.of(2015, 8, 18), LocalDate.of(2015, 8, 19), LocalDate.of(2015, 8, 20), 
    LocalDate.of(2015, 8, 21), LocalDate.of(2015, 8, 24)};
  private static final LocalDateDoubleTimeSeries TS_ON;
  static {
    LocalDateDoubleTimeSeriesBuilder builder = LocalDateDoubleTimeSeries.builder();
    for(int i=0; i<ON_FIXING_VALUE.length; i++) {
      builder.put(ON_FIXING_DATE[i], ON_FIXING_VALUE[i]);
    }
    TS_ON = builder.build();
  }
  static {
    MAP_TS.put(EUR_EONIA, TS_ON);
    MAP_TS.put(CHF_TOIS, TS_ON); // TOIS and EONIA should not be the same, only for test purposes.
  }
  static {
    MAP_IND_CURVE.put(EUR_EONIA, DUMMY_CURVE);
    MAP_IND_CURVE.put(CHF_TOIS, DUMMY_CURVE);
  }  
  private static final ImmutableRatesProvider RATES_4 = 
      ImmutableRatesProvider.builder()
      .valuationDate(VAlUATION_DATE_4)
      .timeSeries(MAP_TS)
      .dayCount(ACT_360)
      .indexCurves(MAP_IND_CURVE)
      .build();
  private static final ImmutableRatesProvider RATES_5 = 
      ImmutableRatesProvider.builder()
      .valuationDate(VAlUATION_DATE_5)
      .timeSeries(MAP_TS)
      .dayCount(ACT_360)
      .indexCurves(MAP_IND_CURVE)
      .build();
  /* Tolerance */
  private static final double TOLERANCE_CF = 1.0E-2;
  
  @Test
  public void test_FixedRateObservation() {
    List<FxPayment> cfeComputed = CFEC.cashFlowEquivalent(FIXED_PAY, RATES_1);
    assertEquals(cfeComputed.size(), 1, "CFE - Fixed");
    FxPayment cfePayment = cfeComputed.get(0);
    assertEquals(cfePayment.getPaymentDate(), PAYMENT_DATE);
    assertEquals(cfePayment.getCurrency(), EUR);
    assertEquals(cfePayment.getAmount(), NOTIONAL * FIXED_RATE * AF, TOLERANCE_CF);
  }
  
  @Test
  public void test_IborRateObservation_beforeFixing() {
    List<FxPayment> cfeComputed = CFEC.cashFlowEquivalent(IBOR_PAY, RATES_1);
    assertEquals(cfeComputed.size(), 2, "CFE - Ibor before fixing");
    FxPayment cfePayment1 = cfeComputed.get(0);
    assertEquals(cfePayment1.getPaymentDate(), START_DATE);
    assertEquals(cfePayment1.getCurrency(), EUR);
    assertEquals(cfePayment1.getAmount(), NOTIONAL, TOLERANCE_CF);
    FxPayment cfePayment2 = cfeComputed.get(1);
    assertEquals(cfePayment2.getPaymentDate(), END_DATE);
    assertEquals(cfePayment2.getCurrency(), EUR);
    assertEquals(cfePayment2.getAmount(), -NOTIONAL, TOLERANCE_CF);
  }
  
  @Test
  public void test_IborRateObservation_beforeFixing_gearingSpread() {
    List<FxPayment> cfeComputed = CFEC.cashFlowEquivalent(IBOR_PAY_S, RATES_1);
    assertEquals(cfeComputed.size(), 2, "CFE - Ibor before fixing");
    FxPayment cfePayment1 = cfeComputed.get(0);
    assertEquals(cfePayment1.getPaymentDate(), START_DATE);
    assertEquals(cfePayment1.getCurrency(), EUR);
    assertEquals(cfePayment1.getAmount(), IBOR_GEARING * NOTIONAL, TOLERANCE_CF);
    FxPayment cfePayment2 = cfeComputed.get(1);
    assertEquals(cfePayment2.getPaymentDate(), END_DATE);
    assertEquals(cfePayment2.getCurrency(), EUR);
    assertEquals(cfePayment2.getAmount(), - IBOR_GEARING * NOTIONAL + NOTIONAL * IBOR_SPREAD * AF, TOLERANCE_CF);
  }
  
  @Test
  public void test_IborRateObservation_onFixing() {
    List<FxPayment> cfeComputed = CFEC.cashFlowEquivalent(IBOR_PAY, RATES_2);
    assertEquals(cfeComputed.size(), 2, "CFE - Ibor on fixing");
    FxPayment cfePayment1 = cfeComputed.get(0);
    assertEquals(cfePayment1.getPaymentDate(), START_DATE);
    assertEquals(cfePayment1.getCurrency(), EUR);
    assertEquals(cfePayment1.getAmount(), NOTIONAL, TOLERANCE_CF);
    FxPayment cfePayment2 = cfeComputed.get(1);
    assertEquals(cfePayment2.getPaymentDate(), END_DATE);
    assertEquals(cfePayment2.getCurrency(), EUR);
    assertEquals(cfePayment2.getAmount(), -NOTIONAL, TOLERANCE_CF);
  }

  @Test
  public void test_IborRateObservation_onFixing_gearingSpread() {
    List<FxPayment> cfeComputed = CFEC.cashFlowEquivalent(IBOR_PAY_S, RATES_2);
    assertEquals(cfeComputed.size(), 2, "CFE - Ibor on fixing");
    FxPayment cfePayment1 = cfeComputed.get(0);
    assertEquals(cfePayment1.getPaymentDate(), START_DATE);
    assertEquals(cfePayment1.getCurrency(), EUR);
    assertEquals(cfePayment1.getAmount(), IBOR_GEARING * NOTIONAL, TOLERANCE_CF);
    FxPayment cfePayment2 = cfeComputed.get(1);
    assertEquals(cfePayment2.getPaymentDate(), END_DATE);
    assertEquals(cfePayment2.getCurrency(), EUR);
    assertEquals(cfePayment2.getAmount(), -IBOR_GEARING * NOTIONAL + NOTIONAL * IBOR_SPREAD * AF, TOLERANCE_CF);
  }
  
  @Test
  public void test_IborRateObservation_afterFixing() {
    List<FxPayment> cfeComputed = CFEC.cashFlowEquivalent(IBOR_PAY, RATES_4);
    assertEquals(cfeComputed.size(), 1, "CFE - Ibor after fixing");
    FxPayment cfePayment = cfeComputed.get(0);
    assertEquals(cfePayment.getPaymentDate(), PAYMENT_DATE);
    assertEquals(cfePayment.getCurrency(), EUR);
    assertEquals(cfePayment.getAmount(), NOTIONAL * IBOR_FIXING_VALUE * AF, TOLERANCE_CF);
  }
  
  @Test
  public void test_IborRateObservation_afterFixing_gearingSpread() {
    List<FxPayment> cfeComputed = CFEC.cashFlowEquivalent(IBOR_PAY_S, RATES_4);
    assertEquals(cfeComputed.size(), 1, "CFE - Ibor after fixing");
    FxPayment cfePayment = cfeComputed.get(0);
    assertEquals(cfePayment.getPaymentDate(), PAYMENT_DATE);
    assertEquals(cfePayment.getCurrency(), EUR);
    assertEquals(cfePayment.getAmount(), NOTIONAL * (IBOR_GEARING * IBOR_FIXING_VALUE + IBOR_SPREAD) * AF, TOLERANCE_CF);
  }
  
  @Test
  public void test_OvernightCompoundedRateObservation_beforeFixing_Eur() {
    List<FxPayment> cfeComputed = CFEC.cashFlowEquivalent(ON_CMP_EUR_PAY, RATES_1);
    assertEquals(cfeComputed.size(), 2, "CFE - Overnight before fixing");
    FxPayment cfePayment1 = cfeComputed.get(0);
    assertEquals(cfePayment1.getDate(), START_DATE);
    assertEquals(cfePayment1.getCurrency(), EUR);
    assertEquals(cfePayment1.getAmount(), NOTIONAL, TOLERANCE_CF);
    FxPayment cfePayment2 = cfeComputed.get(1);
    assertEquals(cfePayment2.getDate(), EUR_EONIA.calculateMaturityFromEffective(END_DATE));
    assertEquals(cfePayment2.getCurrency(), EUR);
    assertEquals(cfePayment2.getAmount(), -NOTIONAL, TOLERANCE_CF);
  }
  
  @Test
  public void test_OvernightCompoundedRateObservation_firstFixing_Eur() {
    List<FxPayment> cfeComputed = CFEC.cashFlowEquivalent(ON_CMP_EUR_PAY, RATES_3);
    assertEquals(cfeComputed.size(), 2, "CFE - Overnight before fixing");
    FxPayment cfePayment1 = cfeComputed.get(0);
    assertEquals(cfePayment1.getDate(), START_DATE);
    assertEquals(cfePayment1.getCurrency(), EUR);
    assertEquals(cfePayment1.getAmount(), NOTIONAL, TOLERANCE_CF);
    FxPayment cfePayment2 = cfeComputed.get(1);
    assertEquals(cfePayment2.getDate(), EUR_EONIA.calculateMaturityFromEffective(END_DATE));
    assertEquals(cfePayment2.getCurrency(), EUR);
    assertEquals(cfePayment2.getAmount(), -NOTIONAL, TOLERANCE_CF);
  }
  
  @Test
  public void test_OvernightCompoundedRateObservation_middle_Eur() {
    List<FxPayment> cfeComputed = CFEC.cashFlowEquivalent(ON_CMP_EUR_PAY, RATES_5);
    assertEquals(cfeComputed.size(), 1, "CFE - Overnight middle");
    double accruedNotional = 1.0;
    for(int i=0; i<ON_FIXING_VALUE.length; i++) {
      double af = ACT_360.relativeYearFraction(ON_FIXING_DATE[i], EUR_EONIA.getFixingCalendar().next(ON_FIXING_DATE[i]));
      accruedNotional *= 1.0d + af * ON_FIXING_VALUE[i];
    }
    FxPayment cfePayment2 = cfeComputed.get(0);
    assertEquals(cfePayment2.getDate(), EUR_EONIA.calculateMaturityFromEffective(END_DATE));
    assertEquals(cfePayment2.getCurrency(), EUR);
    assertEquals(cfePayment2.getAmount(), -accruedNotional * NOTIONAL, TOLERANCE_CF);
  }
  
  @Test
  public void test_OvernightCompoundedRateObservation_beforeFixing_Chf() {
    List<FxPayment> cfeComputed = CFEC.cashFlowEquivalent(ON_CMP_CHF_PAY, RATES_1);
    assertEquals(cfeComputed.size(), 2, "CFE - Overnight before fixing - CHF");
    FxPayment cfePayment1 = cfeComputed.get(0);
    assertEquals(cfePayment1.getDate(), CHF_TOIS.calculateEffectiveFromFixing(START_DATE));
    assertEquals(cfePayment1.getCurrency(), CHF);
    assertEquals(cfePayment1.getAmount(), NOTIONAL, TOLERANCE_CF);
    FxPayment cfePayment2 = cfeComputed.get(1);
    assertEquals(cfePayment2.getDate(), CHF_TOIS.calculateMaturityFromEffective(CHF_TOIS.calculateEffectiveFromFixing(END_DATE)));
    assertEquals(cfePayment2.getCurrency(), CHF);
    assertEquals(cfePayment2.getAmount(), -NOTIONAL, TOLERANCE_CF);
  }
  
  @Test
  public void test_OvernightCompoundedRateObservation_firstFixing_Chf() {
    List<FxPayment> cfeComputed = CFEC.cashFlowEquivalent(ON_CMP_CHF_PAY, RATES_3);
    assertEquals(cfeComputed.size(), 2, "CFE - Overnight before fixing - CHF");
    FxPayment cfePayment1 = cfeComputed.get(0);
    assertEquals(cfePayment1.getDate(), CHF_TOIS.calculateEffectiveFromFixing(START_DATE));
    assertEquals(cfePayment1.getCurrency(), CHF);
    assertEquals(cfePayment1.getAmount(), NOTIONAL, TOLERANCE_CF);
    FxPayment cfePayment2 = cfeComputed.get(1);
    assertEquals(cfePayment2.getDate(), CHF_TOIS.calculateMaturityFromEffective(CHF_TOIS.calculateEffectiveFromFixing(END_DATE)));
    assertEquals(cfePayment2.getCurrency(), CHF);
    assertEquals(cfePayment2.getAmount(), -NOTIONAL, TOLERANCE_CF);
  }
  
  @Test
  public void test_OvernightCompoundedRateObservation_middle_Chf() {
    List<FxPayment> cfeComputed = CFEC.cashFlowEquivalent(ON_CMP_CHF_PAY, RATES_5);
    assertEquals(cfeComputed.size(), 1, "CFE - Overnight middle");
    double accruedNotional = 1.0;
    for(int i=0; i<ON_FIXING_VALUE.length; i++) {
      LocalDate ed = CHF_TOIS.calculateEffectiveFromFixing(ON_FIXING_DATE[i]);
      double af = ACT_360.relativeYearFraction(ed, CHF_TOIS.calculateMaturityFromEffective(ed));
      accruedNotional *= 1.0d + af * ON_FIXING_VALUE[i];
    }
    FxPayment cfePayment2 = cfeComputed.get(0);
    assertEquals(cfePayment2.getDate(), CHF_TOIS.calculateMaturityFromEffective(CHF_TOIS.calculateEffectiveFromFixing(END_DATE)));
    assertEquals(cfePayment2.getCurrency(), CHF);
    assertEquals(cfePayment2.getAmount(), -accruedNotional * NOTIONAL, TOLERANCE_CF);
  }
  
}<|MERGE_RESOLUTION|>--- conflicted
+++ resolved
@@ -5,17 +5,13 @@
  */
 package com.opengamma.strata.pricer.calculator;
 
+import static com.opengamma.strata.basics.currency.Currency.CHF;
 import static com.opengamma.strata.basics.currency.Currency.EUR;
-<<<<<<< HEAD
 import static com.opengamma.strata.basics.date.DayCounts.ACT_360;
 import static com.opengamma.strata.basics.index.IborIndices.EUR_EURIBOR_6M;
+import static com.opengamma.strata.basics.index.OvernightIndices.CHF_TOIS;
+import static com.opengamma.strata.basics.index.OvernightIndices.EUR_EONIA;
 import static org.testng.Assert.assertEquals;
-=======
-import static com.opengamma.strata.basics.currency.Currency.CHF;
-import static com.opengamma.strata.basics.index.IborIndices.EUR_EURIBOR_6M;
-import static com.opengamma.strata.basics.index.OvernightIndices.EUR_EONIA;
-import static com.opengamma.strata.basics.index.OvernightIndices.CHF_TOIS;
->>>>>>> e3c78695
 
 import java.time.LocalDate;
 import java.util.HashMap;
@@ -297,11 +293,11 @@
     List<FxPayment> cfeComputed = CFEC.cashFlowEquivalent(ON_CMP_EUR_PAY, RATES_1);
     assertEquals(cfeComputed.size(), 2, "CFE - Overnight before fixing");
     FxPayment cfePayment1 = cfeComputed.get(0);
-    assertEquals(cfePayment1.getDate(), START_DATE);
-    assertEquals(cfePayment1.getCurrency(), EUR);
-    assertEquals(cfePayment1.getAmount(), NOTIONAL, TOLERANCE_CF);
-    FxPayment cfePayment2 = cfeComputed.get(1);
-    assertEquals(cfePayment2.getDate(), EUR_EONIA.calculateMaturityFromEffective(END_DATE));
+    assertEquals(cfePayment1.getPaymentDate(), START_DATE);
+    assertEquals(cfePayment1.getCurrency(), EUR);
+    assertEquals(cfePayment1.getAmount(), NOTIONAL, TOLERANCE_CF);
+    FxPayment cfePayment2 = cfeComputed.get(1);
+    assertEquals(cfePayment2.getPaymentDate(), EUR_EONIA.calculateMaturityFromEffective(END_DATE));
     assertEquals(cfePayment2.getCurrency(), EUR);
     assertEquals(cfePayment2.getAmount(), -NOTIONAL, TOLERANCE_CF);
   }
@@ -311,11 +307,11 @@
     List<FxPayment> cfeComputed = CFEC.cashFlowEquivalent(ON_CMP_EUR_PAY, RATES_3);
     assertEquals(cfeComputed.size(), 2, "CFE - Overnight before fixing");
     FxPayment cfePayment1 = cfeComputed.get(0);
-    assertEquals(cfePayment1.getDate(), START_DATE);
-    assertEquals(cfePayment1.getCurrency(), EUR);
-    assertEquals(cfePayment1.getAmount(), NOTIONAL, TOLERANCE_CF);
-    FxPayment cfePayment2 = cfeComputed.get(1);
-    assertEquals(cfePayment2.getDate(), EUR_EONIA.calculateMaturityFromEffective(END_DATE));
+    assertEquals(cfePayment1.getPaymentDate(), START_DATE);
+    assertEquals(cfePayment1.getCurrency(), EUR);
+    assertEquals(cfePayment1.getAmount(), NOTIONAL, TOLERANCE_CF);
+    FxPayment cfePayment2 = cfeComputed.get(1);
+    assertEquals(cfePayment2.getPaymentDate(), EUR_EONIA.calculateMaturityFromEffective(END_DATE));
     assertEquals(cfePayment2.getCurrency(), EUR);
     assertEquals(cfePayment2.getAmount(), -NOTIONAL, TOLERANCE_CF);
   }
@@ -330,7 +326,7 @@
       accruedNotional *= 1.0d + af * ON_FIXING_VALUE[i];
     }
     FxPayment cfePayment2 = cfeComputed.get(0);
-    assertEquals(cfePayment2.getDate(), EUR_EONIA.calculateMaturityFromEffective(END_DATE));
+    assertEquals(cfePayment2.getPaymentDate(), EUR_EONIA.calculateMaturityFromEffective(END_DATE));
     assertEquals(cfePayment2.getCurrency(), EUR);
     assertEquals(cfePayment2.getAmount(), -accruedNotional * NOTIONAL, TOLERANCE_CF);
   }
@@ -340,11 +336,12 @@
     List<FxPayment> cfeComputed = CFEC.cashFlowEquivalent(ON_CMP_CHF_PAY, RATES_1);
     assertEquals(cfeComputed.size(), 2, "CFE - Overnight before fixing - CHF");
     FxPayment cfePayment1 = cfeComputed.get(0);
-    assertEquals(cfePayment1.getDate(), CHF_TOIS.calculateEffectiveFromFixing(START_DATE));
+    assertEquals(cfePayment1.getPaymentDate(), CHF_TOIS.calculateEffectiveFromFixing(START_DATE));
     assertEquals(cfePayment1.getCurrency(), CHF);
     assertEquals(cfePayment1.getAmount(), NOTIONAL, TOLERANCE_CF);
     FxPayment cfePayment2 = cfeComputed.get(1);
-    assertEquals(cfePayment2.getDate(), CHF_TOIS.calculateMaturityFromEffective(CHF_TOIS.calculateEffectiveFromFixing(END_DATE)));
+    assertEquals(cfePayment2.getPaymentDate(),
+        CHF_TOIS.calculateMaturityFromEffective(CHF_TOIS.calculateEffectiveFromFixing(END_DATE)));
     assertEquals(cfePayment2.getCurrency(), CHF);
     assertEquals(cfePayment2.getAmount(), -NOTIONAL, TOLERANCE_CF);
   }
@@ -354,11 +351,12 @@
     List<FxPayment> cfeComputed = CFEC.cashFlowEquivalent(ON_CMP_CHF_PAY, RATES_3);
     assertEquals(cfeComputed.size(), 2, "CFE - Overnight before fixing - CHF");
     FxPayment cfePayment1 = cfeComputed.get(0);
-    assertEquals(cfePayment1.getDate(), CHF_TOIS.calculateEffectiveFromFixing(START_DATE));
+    assertEquals(cfePayment1.getPaymentDate(), CHF_TOIS.calculateEffectiveFromFixing(START_DATE));
     assertEquals(cfePayment1.getCurrency(), CHF);
     assertEquals(cfePayment1.getAmount(), NOTIONAL, TOLERANCE_CF);
     FxPayment cfePayment2 = cfeComputed.get(1);
-    assertEquals(cfePayment2.getDate(), CHF_TOIS.calculateMaturityFromEffective(CHF_TOIS.calculateEffectiveFromFixing(END_DATE)));
+    assertEquals(cfePayment2.getPaymentDate(),
+        CHF_TOIS.calculateMaturityFromEffective(CHF_TOIS.calculateEffectiveFromFixing(END_DATE)));
     assertEquals(cfePayment2.getCurrency(), CHF);
     assertEquals(cfePayment2.getAmount(), -NOTIONAL, TOLERANCE_CF);
   }
@@ -374,7 +372,8 @@
       accruedNotional *= 1.0d + af * ON_FIXING_VALUE[i];
     }
     FxPayment cfePayment2 = cfeComputed.get(0);
-    assertEquals(cfePayment2.getDate(), CHF_TOIS.calculateMaturityFromEffective(CHF_TOIS.calculateEffectiveFromFixing(END_DATE)));
+    assertEquals(cfePayment2.getPaymentDate(),
+        CHF_TOIS.calculateMaturityFromEffective(CHF_TOIS.calculateEffectiveFromFixing(END_DATE)));
     assertEquals(cfePayment2.getCurrency(), CHF);
     assertEquals(cfePayment2.getAmount(), -accruedNotional * NOTIONAL, TOLERANCE_CF);
   }
